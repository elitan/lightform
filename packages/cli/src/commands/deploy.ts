--- conflicted
+++ resolved
@@ -147,12 +147,8 @@
   const containerName = `${projectName}-${serviceEntry.name}`; // Project-prefixed names
   const envVars = resolveEnvironmentVariables(serviceEntry, secrets);
   const networkName = getProjectNetworkName(projectName);
-<<<<<<< HEAD
   
-  // Use fingerprint data if available, otherwise fallback to empty string
-=======
   // Get config hash from fingerprint if available
->>>>>>> fe493000
   const configHash = fingerprint?.configHash || "";
 
   // Determine the correct image name based on whether the service needs building
@@ -181,30 +177,17 @@
       "iop.type": "service",
       "iop.service": serviceEntry.name,
       "iop.config-hash": configHash,
-<<<<<<< HEAD
       // Add fingerprint labels if provided
-=======
-      // Add fingerprint labels
->>>>>>> fe493000
       ...(fingerprint ? {
         "iop.fingerprint-type": fingerprint.type,
         "iop.secrets-hash": fingerprint.secretsHash,
         ...(fingerprint.type === 'built' ? {
-<<<<<<< HEAD
           ...(fingerprint.localImageHash && { "iop.local-image-hash": fingerprint.localImageHash }),
           ...(fingerprint.serverImageHash && { "iop.server-image-hash": fingerprint.serverImageHash }),
         } : {
           ...(fingerprint.imageReference && { "iop.image-reference": fingerprint.imageReference }),
         }),
       } : {}),
-=======
-          "iop.local-image-hash": fingerprint.localImageHash || '',
-          "iop.server-image-hash": fingerprint.serverImageHash || '',
-        } : {
-          "iop.image-reference": fingerprint.imageReference || '',
-        })
-      } : {})
->>>>>>> fe493000
     },
   };
 }
@@ -1052,20 +1035,14 @@
       context.verboseFlag
     );
 
-<<<<<<< HEAD
     // Deploy each service with appropriate strategy and collect results
     const results: ServiceDeploymentResult[] = [];
-    for (const service of services) {
-      const result = await deployServiceWithStrategy(service, context, dockerClient, sshClient, serverHostname);
-      results.push(result);
-=======
-    // Deploy each service with appropriate strategy
     for (let i = 0; i < services.length; i++) {
       const service = services[i];
       const isLastService = i === services.length - 1;
       
-      await deployServiceWithStrategy(service, context, dockerClient, sshClient, serverHostname, isLastService);
->>>>>>> fe493000
+      const result = await deployServiceWithStrategy(service, context, dockerClient, sshClient, serverHostname, isLastService);
+      results.push(result);
     }
     
     return results;
@@ -1085,14 +1062,9 @@
   context: DeploymentContext,
   dockerClient: DockerClient,
   sshClient: SSHClient,
-<<<<<<< HEAD
-  serverHostname: string
-): Promise<ServiceDeploymentResult> {
-=======
   serverHostname: string,
   isLastService: boolean = false
-): Promise<void> {
->>>>>>> fe493000
+): Promise<ServiceDeploymentResult> {
   // Check if service needs redeployment using enhanced fingerprinting
   const currentFingerprint = await getCurrentServiceFingerprint(service, dockerClient, context);
   let desiredFingerprint = context.serviceFingerprints?.get(service.name);
@@ -1113,7 +1085,8 @@
   
   if (!redeployDecision.shouldRedeploy) {
     logger.verboseLog(`✓ Service ${service.name} is up-to-date (${redeployDecision.reason})`);
-<<<<<<< HEAD
+    logger.serviceDeploymentSkipped(service.name, "up-to-date, skipped", isLastService);
+    
     // Generate URL if service has proxy configuration
     let url: string | undefined;
     if (service.proxy) {
@@ -1135,10 +1108,6 @@
       reason: redeployDecision.reason,
       url,
     };
-=======
-    logger.serviceDeploymentSkipped(service.name, "up-to-date, skipped", isLastService);
-    return;
->>>>>>> fe493000
   }
 
   logger.verboseLog(
@@ -1208,7 +1177,6 @@
   logger.verboseLog(`🚀 Deploying ${service.name} with zero-downtime strategy`);
 
   // Use the existing blue-green deployment logic
-  const fingerprint = context.serviceFingerprints?.get(service.name);
   const deploymentResult = await performBlueGreenDeployment({
     serviceEntry: service, // Updated to match BlueGreenDeploymentOptions interface
     releaseId: context.releaseId,
@@ -1218,11 +1186,7 @@
     dockerClient,
     serverHostname,
     verbose: context.verboseFlag,
-<<<<<<< HEAD
     fingerprint, // Pass fingerprint for container labels
-=======
-    fingerprint,
->>>>>>> fe493000
   });
 
   if (!deploymentResult.success) {
@@ -1253,7 +1217,6 @@
     logger.verboseLog(`No existing container to remove: ${error}`);
   }
 
-<<<<<<< HEAD
   // Get the fingerprint for this service from context
   const fingerprint = context.serviceFingerprints?.get(service.name);
   if (!fingerprint) {
@@ -1261,10 +1224,6 @@
   }
 
   // Create new container with updated configuration and fingerprint labels
-=======
-  // Create new container with updated configuration
-  const fingerprint = context.serviceFingerprints?.get(service.name);
->>>>>>> fe493000
   const containerOptions = serviceEntryToContainerOptions(
     service,
     context.secrets,
@@ -1341,7 +1300,6 @@
 
     // Extract fingerprint from container labels
     const labels = containerConfig.Config?.Labels || {};
-<<<<<<< HEAD
     const type = labels['iop.fingerprint-type'] as 'built' | 'external' || 'built';
     const configHash = labels['iop.config-hash'] || '';
     const secretsHash = labels['iop.secrets-hash'] || '';
@@ -1349,35 +1307,20 @@
     const serverImageHash = labels['iop.server-image-hash'];
     const imageReference = labels['iop.image-reference'];
 
-=======
-    const type = labels['iop.fingerprint-type'] as 'built' | 'external';
-    const configHash = labels['iop.config-hash'] || '';
-    const secretsHash = labels['iop.secrets-hash'] || '';
-    
->>>>>>> fe493000
     if (type === 'built') {
       return {
         type: 'built',
         configHash,
         secretsHash,
-<<<<<<< HEAD
         localImageHash,
         serverImageHash,
-=======
-        localImageHash: labels['iop.local-image-hash'],
-        serverImageHash: labels['iop.server-image-hash'],
->>>>>>> fe493000
       };
     } else {
       return {
         type: 'external',
         configHash,
         secretsHash,
-<<<<<<< HEAD
         imageReference,
-=======
-        imageReference: labels['iop.image-reference'],
->>>>>>> fe493000
       };
     }
   } catch (error) {
