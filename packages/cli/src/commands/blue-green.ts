--- conflicted
+++ resolved
@@ -17,11 +17,7 @@
   dockerClient: DockerClient;
   serverHostname: string;
   verbose?: boolean;
-<<<<<<< HEAD
   fingerprint?: ServiceFingerprint; // Optional fingerprint for container labels
-=======
-  fingerprint?: ServiceFingerprint;
->>>>>>> fe493000
 }
 
 export interface BlueGreenDeploymentResult {
@@ -86,31 +82,18 @@
       "iop.project": projectName,
       "iop.type": "service",
       "iop.app": serviceEntry.name,
-<<<<<<< HEAD
       // Add fingerprint labels if provided
-=======
-      // Add fingerprint labels
->>>>>>> fe493000
       ...(fingerprint ? {
         "iop.fingerprint-type": fingerprint.type,
         "iop.config-hash": fingerprint.configHash,
         "iop.secrets-hash": fingerprint.secretsHash,
         ...(fingerprint.type === 'built' ? {
-<<<<<<< HEAD
           ...(fingerprint.localImageHash && { "iop.local-image-hash": fingerprint.localImageHash }),
           ...(fingerprint.serverImageHash && { "iop.server-image-hash": fingerprint.serverImageHash }),
         } : {
           ...(fingerprint.imageReference && { "iop.image-reference": fingerprint.imageReference }),
         }),
       } : {}),
-=======
-          "iop.local-image-hash": fingerprint.localImageHash || '',
-          "iop.server-image-hash": fingerprint.serverImageHash || '',
-        } : {
-          "iop.image-reference": fingerprint.imageReference || '',
-        })
-      } : {})
->>>>>>> fe493000
     },
   };
 }
@@ -357,11 +340,7 @@
         secrets,
         projectName,
         containerName,
-<<<<<<< HEAD
-        fingerprint
-=======
         options.fingerprint
->>>>>>> fe493000
       );
 
       if (verbose) {
